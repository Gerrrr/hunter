import json
import urllib.request
from dataclasses import dataclass
from datetime import datetime
from logging import info, warning
from typing import Dict, List, Optional


@dataclass
class GraphiteConfig:
    url: str
    suffixes: List[str]


@dataclass
class DataPoint:
    time: int
    value: float


@dataclass
class TimeSeries:
    name: str
    points: List[DataPoint]


def decode_graphite_datapoints(
        series: Dict[str, List[List[float]]]) -> List[DataPoint]:

    points = series['datapoints']
    return [DataPoint(int(p[1]), p[0])
            for p in points if p[0] is not None]


def to_graphite_time(time: datetime, default: str) -> str:
    if time is not None:
        return time.strftime("%H:%M_%Y%m%d")
    else:
        return default


@dataclass
class GraphiteError(IOError):
    message: str


@dataclass
class DataSelector:
    metrics: Optional[List[str]]
    from_time: Optional[datetime]
    until_time: Optional[datetime]

    def __init__(self):
        self.metrics = None
        self.from_time = None
        self.until_time = None


class Graphite:
    __url: str
    __suffixes: List[str]

    def __init__(self, conf: GraphiteConfig):
        self.__url = conf.url
        self.__suffixes = conf.suffixes

    def fetch(self, prefix: str, selector: DataSelector) \
            -> List[TimeSeries]:
        """
        Connects to Graphite server and downloads interesting series with the
        given prefix. The series to be downloaded are picked from SUFFIXES list.
        """
        try:
            info("Fetching data from Graphite...")
            result = []
            if selector.metrics is not None:
                metrics = "{" + ",".join(selector.metrics) + "}"
            else:
                metrics = "*"
            from_time = to_graphite_time(selector.from_time, "-365d")
            until_time = to_graphite_time(selector.until_time, "now")
            for suffix in self.__suffixes:
                url = f"{self.__url}render" \
<<<<<<< HEAD
                      f"?target={prefix}.{suffix}{selector}" \
=======
                      f"?target={prefix}.{suffix}.{metrics}" \
>>>>>>> 72a30d16
                      f"&format=json" \
                      f"&from={from_time}" \
                      f"&until={until_time}"
                data_str = urllib.request.urlopen(url).read()
                data_as_json = json.loads(data_str)
                for s in data_as_json:
                    series = TimeSeries(
                        name=s["target"],
                        points=decode_graphite_datapoints(s))
                    if len(series.points) > 5:
                        result.append(series)
                    else:
                        warning(
                            f"Not enough data points in series {series.name}. "
                            f"Required at least 5 points.")

            return result

        except IOError as err:
            raise GraphiteError(
                f"Failed to fetch data from Graphite: {str(err)}")<|MERGE_RESOLUTION|>--- conflicted
+++ resolved
@@ -81,11 +81,7 @@
             until_time = to_graphite_time(selector.until_time, "now")
             for suffix in self.__suffixes:
                 url = f"{self.__url}render" \
-<<<<<<< HEAD
-                      f"?target={prefix}.{suffix}{selector}" \
-=======
-                      f"?target={prefix}.{suffix}.{metrics}" \
->>>>>>> 72a30d16
+                      f"?target={prefix}.{suffix}{metrics}" \
                       f"&format=json" \
                       f"&from={from_time}" \
                       f"&until={until_time}"
