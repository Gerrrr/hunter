# Please place this file in `~/.hunter/conf.yaml` and provide the missing config values:
fallout:
    url: https://fallout.sjc.dsinternal.org/
    user: {{fallout_user}}
    token: {{fallout_token}}
graphite:
    url: http://history.datastax.lan/
    suffixes:
        - ebdse_read.result
        - ebdse_write.result
        - Real_select_trade.ok
        - Real_insert_trade.ok
        - nb_bench.main.result-success
        - stress-insert_standard.st
        - stress-read_standard-800.st
<<<<<<< HEAD
grafana:
    url: http://history.datastax.lan:3000/
    user: admin
    password: admin
=======

>>>>>>> 72a30d16
<|MERGE_RESOLUTION|>--- conflicted
+++ resolved
@@ -13,11 +13,7 @@
         - nb_bench.main.result-success
         - stress-insert_standard.st
         - stress-read_standard-800.st
-<<<<<<< HEAD
 grafana:
     url: http://history.datastax.lan:3000/
     user: admin
     password: admin
-=======
-
->>>>>>> 72a30d16
