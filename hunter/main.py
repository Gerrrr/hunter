import argparse
import logging
import os
from dataclasses import dataclass
from datetime import datetime
from pathlib import Path
from typing import Optional

import dateparser
import pystache

from hunter import config
from hunter.config import ConfigError
from hunter.fallout import Fallout, FalloutError
<<<<<<< HEAD
from hunter.grafana import Annotation, Grafana, GrafanaError
from hunter.graphite import Graphite, GraphiteError
=======
from hunter.graphite import Graphite, GraphiteError, DataSelector
>>>>>>> 72a30d16
from hunter.importer import FalloutImporter, DataImportError
from hunter.report import Report


def setup():
    fallout_user = input("Fallout user name (email): ")
    fallout_token = input("Fallout token: ")
    conf_template = (Path(__file__).parent / "resources" / "conf.yaml.template").read_text()
    conf_yaml = pystache.render(conf_template, {
        'fallout_token': fallout_token,
        'fallout_user': fallout_user
    })
    hunter_conf_dir = (Path.home() / ".hunter")
    if not hunter_conf_dir.exists():
        hunter_conf_dir.mkdir()
    os.umask(0o600) # Don't share credentials with other users
    (Path.home() / ".hunter" / "conf.yaml").write_text(conf_yaml)
    exit(0)


def list_tests(fallout: Fallout, user: Optional[str]):
    for test_name in fallout.list_tests(user):
        print(test_name)
    exit(0)


def analyze_runs(
        fallout: Fallout,
        graphite: Graphite,
        test: str,
        user: Optional[str],
        selector: DataSelector):
    results = FalloutImporter(fallout, graphite).fetch(test, user, selector)
    results.find_change_points()

    report = Report(results)
    print(report.format_log_annotated())
    exit(0)


<<<<<<< HEAD
def update_grafana(fallout: Fallout,
                   graphite: Graphite,
                   grafana: Grafana,
                   test: str,
                   user: Optional[str],
                   selector: Optional[str]):
    results = FalloutImporter(fallout, graphite).fetch(test, user, selector)
    results.find_change_points()

    logging.info("Determining new Grafana annotations...")
    annotations = []
    for change_point in results.change_points:
        for change in change_point.changes:
            metric = change.metric
            relevant_dashboard_panels = grafana.find_all_dashboard_panels_displaying(metric)
            for dashboard_panel in relevant_dashboard_panels:
                # Grafana timestamps have 13 digits, Graphite timestamps have 10 (hence multiplication by 10^3)
                # TODO: Replace text field with Fallout test run URL, eventually
                annotations.append(
                    Annotation(
                        dashboard_id=dashboard_panel["dashboard id"],
                        panel_id=dashboard_panel["panel id"],
                        time=change.time * 10**3,
                        text=metric,
                        tags=dashboard_panel["tags"]
                    )
                )

    if len(annotations) == 0:
        logging.info("No Grafana panels to update")
    else:
        logging.info("Updating Grafana with latest annotations...")
        for annotation in annotations:
            # remove any existing annotations that have the same dashboard id, panel id, and set of tags
            grafana.delete_matching_annotations(annotation=annotation)
        for annotation in annotations:
            grafana.post_annotation(annotation)
    exit(0)
=======
@dataclass
class DateFormatError(ValueError):
    message: str


def parse_date(date: Optional[str]) -> Optional[datetime]:
    if date is None:
        return None
    parsed = dateparser.parse(date)
    if parsed is None:
        raise DateFormatError(f"Invalid date: {date}")
    return parsed
>>>>>>> 72a30d16


def main():
    logging.basicConfig(format='%(levelname)s: %(message)s', level=logging.INFO)

    parser = argparse.ArgumentParser(
        description="Hunts performance regressions in Fallout results")
    parser.add_argument("--user", help="user-name in Fallout")

    subparsers = parser.add_subparsers(dest="command")
    subparsers.add_parser("setup", help="run interactive setup")
    subparsers.add_parser("list", help="list available tests")
    analyze_parser = subparsers.add_parser(
        "analyze",
        help="analyze performance test results",
        formatter_class=argparse.RawTextHelpFormatter)
    analyze_parser.add_argument("test", help="name of the test in Fallout")
    analyze_parser.add_argument(
        "--metrics",
        dest="metrics",
<<<<<<< HEAD
        help="metrics selector, passed to graphite")
    update_grafana_parser = subparsers.add_parser(
        "update_grafana",
        help="analyze performance test results, update relevant Grafana charts with annotations "
             "for determined changepoints")
    update_grafana_parser.add_argument("test", help="name of the test in Fallout")
    update_grafana_parser.add_argument(
        "--metrics",
        dest="metrics",
        help="metrics selector, passed to graphite")
=======
        help="comma separated list of metrics to analyze")
    analyze_parser.add_argument(
        "--from",
        dest="from_time",
        help="the start of the time span to analyze; "
             "accepts ISO, and human-readable dates like '10 weeks ago'")
    analyze_parser.add_argument(
        "--until",
        dest="until_time",
        help="the end of the time span to analyze; same syntax as --from")
>>>>>>> 72a30d16

    try:
        args = parser.parse_args()
        user = args.user

        if args.command == "setup":
            setup()

        conf = config.load_config()
        fallout = Fallout(conf.fallout)
        graphite = Graphite(conf.graphite)

        if args.command == "list":
            list_tests(fallout, user)
        if args.command == "analyze":
<<<<<<< HEAD
            analyze_runs(fallout, graphite, args.test, user, args.metrics)
        if args.command == "update_grafana":
            grafana = Grafana(conf.grafana)
            update_grafana(fallout, graphite, grafana, args.test, user, args.metrics)
=======
            data_selector = DataSelector()
            if args.metrics is not None:
                data_selector.metrics = list(args.metrics.split(","))
            data_selector.from_time = parse_date(args.from_time)
            data_selector.until_time = parse_date(args.until_time)
            analyze_runs(fallout, graphite, args.test, user, data_selector)
>>>>>>> 72a30d16
        if args.command is None:
            parser.print_usage()

    except ConfigError as err:
        logging.error(err.message)
        exit(1)
    except FalloutError as err:
        logging.error(err.message)
        exit(1)
    except GraphiteError as err:
        logging.error(err.message)
        exit(1)
    except GrafanaError as err:
        logging.error(err.message)
        exit(1)
    except DataImportError as err:
        logging.error(err.message)
        exit(1)
    except DateFormatError as err:
        logging.error(err.message)
        exit(1)


if __name__ == "__main__":
    main()<|MERGE_RESOLUTION|>--- conflicted
+++ resolved
@@ -12,12 +12,8 @@
 from hunter import config
 from hunter.config import ConfigError
 from hunter.fallout import Fallout, FalloutError
-<<<<<<< HEAD
 from hunter.grafana import Annotation, Grafana, GrafanaError
-from hunter.graphite import Graphite, GraphiteError
-=======
 from hunter.graphite import Graphite, GraphiteError, DataSelector
->>>>>>> 72a30d16
 from hunter.importer import FalloutImporter, DataImportError
 from hunter.report import Report
 
@@ -58,13 +54,12 @@
     exit(0)
 
 
-<<<<<<< HEAD
 def update_grafana(fallout: Fallout,
                    graphite: Graphite,
                    grafana: Grafana,
                    test: str,
                    user: Optional[str],
-                   selector: Optional[str]):
+                   selector: DataSelector):
     results = FalloutImporter(fallout, graphite).fetch(test, user, selector)
     results.find_change_points()
 
@@ -97,7 +92,8 @@
         for annotation in annotations:
             grafana.post_annotation(annotation)
     exit(0)
-=======
+
+
 @dataclass
 class DateFormatError(ValueError):
     message: str
@@ -110,7 +106,6 @@
     if parsed is None:
         raise DateFormatError(f"Invalid date: {date}")
     return parsed
->>>>>>> 72a30d16
 
 
 def main():
@@ -131,18 +126,6 @@
     analyze_parser.add_argument(
         "--metrics",
         dest="metrics",
-<<<<<<< HEAD
-        help="metrics selector, passed to graphite")
-    update_grafana_parser = subparsers.add_parser(
-        "update_grafana",
-        help="analyze performance test results, update relevant Grafana charts with annotations "
-             "for determined changepoints")
-    update_grafana_parser.add_argument("test", help="name of the test in Fallout")
-    update_grafana_parser.add_argument(
-        "--metrics",
-        dest="metrics",
-        help="metrics selector, passed to graphite")
-=======
         help="comma separated list of metrics to analyze")
     analyze_parser.add_argument(
         "--from",
@@ -153,7 +136,24 @@
         "--until",
         dest="until_time",
         help="the end of the time span to analyze; same syntax as --from")
->>>>>>> 72a30d16
+    update_grafana_parser = subparsers.add_parser(
+        "update_grafana",
+        help="analyze performance test results, update relevant Grafana charts with annotations "
+             "for determined changepoints")
+    update_grafana_parser.add_argument("test", help="name of the test in Fallout")
+    update_grafana_parser.add_argument(
+        "--metrics",
+        dest="metrics",
+        help="comma separated list of metrics to analyze")
+    update_grafana_parser.add_argument(
+        "--from",
+        dest="from_time",
+        help="the start of the time span to analyze; "
+             "accepts ISO, and human-readable dates like '10 weeks ago'")
+    update_grafana_parser.add_argument(
+        "--until",
+        dest="until_time",
+        help="the end of the time span to analyze; same syntax as --from")
 
     try:
         args = parser.parse_args()
@@ -169,19 +169,20 @@
         if args.command == "list":
             list_tests(fallout, user)
         if args.command == "analyze":
-<<<<<<< HEAD
-            analyze_runs(fallout, graphite, args.test, user, args.metrics)
-        if args.command == "update_grafana":
-            grafana = Grafana(conf.grafana)
-            update_grafana(fallout, graphite, grafana, args.test, user, args.metrics)
-=======
             data_selector = DataSelector()
             if args.metrics is not None:
                 data_selector.metrics = list(args.metrics.split(","))
             data_selector.from_time = parse_date(args.from_time)
             data_selector.until_time = parse_date(args.until_time)
             analyze_runs(fallout, graphite, args.test, user, data_selector)
->>>>>>> 72a30d16
+        if args.command == "update_grafana":
+            grafana = Grafana(conf.grafana)
+            data_selector = DataSelector()
+            if args.metrics is not None:
+                data_selector.metrics = list(args.metrics.split(","))
+            data_selector.from_time = parse_date(args.from_time)
+            data_selector.until_time = parse_date(args.until_time)
+            update_grafana(fallout, graphite, grafana, args.test, user, data_selector)
         if args.command is None:
             parser.print_usage()
 
