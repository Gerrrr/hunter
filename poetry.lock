--- conflicted
+++ resolved
@@ -16,23 +16,6 @@
 
 [[package]]
 name = "attrs"
-<<<<<<< HEAD
-version = "22.1.0"
-description = "Classes Without Boilerplate"
-category = "dev"
-optional = false
-python-versions = ">=3.5"
-
-[package.extras]
-dev = ["coverage[toml] (>=5.0.2)", "hypothesis", "pympler", "pytest (>=4.3.0)", "mypy (>=0.900,!=0.940)", "pytest-mypy-plugins", "zope.interface", "furo", "sphinx", "sphinx-notfound-page", "pre-commit", "cloudpickle"]
-docs = ["furo", "sphinx", "zope.interface", "sphinx-notfound-page"]
-tests = ["coverage[toml] (>=5.0.2)", "hypothesis", "pympler", "pytest (>=4.3.0)", "mypy (>=0.900,!=0.940)", "pytest-mypy-plugins", "zope.interface", "cloudpickle"]
-tests_no_zope = ["coverage[toml] (>=5.0.2)", "hypothesis", "pympler", "pytest (>=4.3.0)", "mypy (>=0.900,!=0.940)", "pytest-mypy-plugins", "cloudpickle"]
-
-[[package]]
-name = "autoflake"
-version = "1.5.2"
-=======
 version = "23.1.0"
 description = "Classes Without Boilerplate"
 category = "dev"
@@ -49,20 +32,14 @@
 [[package]]
 name = "autoflake"
 version = "1.7.8"
->>>>>>> 8ff16697
 description = "Removes unused imports and unused variables"
 category = "dev"
 optional = false
 python-versions = ">=3.7"
 
 [package.dependencies]
-<<<<<<< HEAD
-pyflakes = ">=1.1.0"
-toml = ">=0.10.2"
-=======
 pyflakes = ">=1.1.0,<3"
 tomli = {version = ">=2.0.1", markers = "python_version < \"3.11\""}
->>>>>>> 8ff16697
 
 [[package]]
 name = "backports.zoneinfo"
@@ -77,11 +54,7 @@
 
 [[package]]
 name = "black"
-<<<<<<< HEAD
-version = "22.6.0"
-=======
 version = "22.12.0"
->>>>>>> 8ff16697
 description = "The uncompromising code formatter."
 category = "dev"
 optional = false
@@ -103,11 +76,7 @@
 
 [[package]]
 name = "certifi"
-<<<<<<< HEAD
-version = "2022.6.15"
-=======
 version = "2023.11.17"
->>>>>>> 8ff16697
 description = "Python package for providing Mozilla's CA Bundle."
 category = "main"
 optional = false
@@ -115,20 +84,6 @@
 
 [[package]]
 name = "charset-normalizer"
-<<<<<<< HEAD
-version = "2.1.1"
-description = "The Real First Universal Charset Detector. Open, modern and actively maintained alternative to Chardet."
-category = "main"
-optional = false
-python-versions = ">=3.6.0"
-
-[package.extras]
-unicode_backport = ["unicodedata2"]
-
-[[package]]
-name = "click"
-version = "8.1.3"
-=======
 version = "3.3.2"
 description = "The Real First Universal Charset Detector. Open, modern and actively maintained alternative to Chardet."
 category = "main"
@@ -138,7 +93,6 @@
 [[package]]
 name = "click"
 version = "8.1.7"
->>>>>>> 8ff16697
 description = "Composable command line interface toolkit"
 category = "dev"
 optional = false
@@ -149,11 +103,7 @@
 
 [[package]]
 name = "colorama"
-<<<<<<< HEAD
-version = "0.4.5"
-=======
 version = "0.4.6"
->>>>>>> 8ff16697
 description = "Cross-platform colored terminal text."
 category = "dev"
 optional = false
@@ -174,14 +124,9 @@
 tzlocal = "*"
 
 [package.extras]
-<<<<<<< HEAD
-=======
 calendars = ["hijri-converter", "convertdate"]
 fasttext = ["fasttext"]
->>>>>>> 8ff16697
 langdetect = ["langdetect"]
-fasttext = ["fasttext"]
-calendars = ["convertdate", "hijri-converter", "convertdate"]
 
 [[package]]
 name = "decorator"
@@ -193,11 +138,7 @@
 
 [[package]]
 name = "distlib"
-<<<<<<< HEAD
-version = "0.3.6"
-=======
 version = "0.3.7"
->>>>>>> 8ff16697
 description = "Distribution utilities"
 category = "dev"
 optional = false
@@ -213,25 +154,16 @@
 
 [[package]]
 name = "filelock"
-<<<<<<< HEAD
-version = "3.8.0"
-=======
 version = "3.13.1"
->>>>>>> 8ff16697
 description = "A platform independent file lock."
 category = "dev"
 optional = false
 python-versions = ">=3.8"
 
 [package.extras]
-<<<<<<< HEAD
-testing = ["pytest-timeout (>=2.1)", "pytest-cov (>=3)", "pytest (>=7.1.2)", "coverage (>=6.4.2)", "covdefaults (>=2.2)"]
-docs = ["sphinx-autodoc-typehints (>=1.19.1)", "sphinx (>=5.1.1)", "furo (>=2022.6.21)"]
-=======
 docs = ["furo (>=2023.9.10)", "sphinx-autodoc-typehints (>=1.24)", "sphinx (>=7.2.6)"]
 testing = ["covdefaults (>=2.3)", "coverage (>=7.3.2)", "diff-cover (>=8)", "pytest-cov (>=4.1)", "pytest-mock (>=3.12)", "pytest-timeout (>=2.2)", "pytest (>=7.4.3)"]
 typing = ["typing-extensions (>=4.8)"]
->>>>>>> 8ff16697
 
 [[package]]
 name = "flake8"
@@ -334,11 +266,7 @@
 
 [[package]]
 name = "pathspec"
-<<<<<<< HEAD
-version = "0.10.0"
-=======
 version = "0.11.2"
->>>>>>> 8ff16697
 description = "Utility library for gitignore style pattern matching of file paths."
 category = "dev"
 optional = false
@@ -365,8 +293,8 @@
 python-versions = ">=3.8"
 
 [package.extras]
-testing = ["pytest-benchmark", "pytest"]
-dev = ["tox", "pre-commit"]
+dev = ["pre-commit", "tox"]
+testing = ["pytest", "pytest-benchmark"]
 
 [[package]]
 name = "psycopg2-binary"
@@ -401,20 +329,6 @@
 python-versions = ">=2.7, !=3.0.*, !=3.1.*, !=3.2.*, !=3.3.*"
 
 [[package]]
-<<<<<<< HEAD
-name = "pyparsing"
-version = "3.0.9"
-description = "pyparsing module - Classes and methods to define and execute parsing grammars"
-category = "dev"
-optional = false
-python-versions = ">=3.6.8"
-
-[package.extras]
-diagrams = ["railroad-diagrams", "jinja2"]
-
-[[package]]
-=======
->>>>>>> 8ff16697
 name = "pystache"
 version = "0.6.5"
 description = "Mustache for Python"
@@ -480,19 +394,6 @@
 
 [[package]]
 name = "requests"
-<<<<<<< HEAD
-version = "2.28.1"
-description = "Python HTTP for Humans."
-category = "main"
-optional = false
-python-versions = ">=3.7, <4"
-
-[package.dependencies]
-certifi = ">=2017.4.17"
-charset-normalizer = ">=2,<3"
-idna = ">=2.5,<4"
-urllib3 = ">=1.21.1,<1.27"
-=======
 version = "2.31.0"
 description = "Python HTTP for Humans."
 category = "main"
@@ -504,7 +405,6 @@
 charset-normalizer = ">=2,<4"
 idna = ">=2.5,<4"
 urllib3 = ">=1.21.1,<3"
->>>>>>> 8ff16697
 
 [package.extras]
 socks = ["PySocks (>=1.5.6,!=1.5.7)"]
@@ -574,24 +474,15 @@
 
 [[package]]
 name = "slack-sdk"
-<<<<<<< HEAD
-version = "3.18.1"
-=======
 version = "3.24.0"
->>>>>>> 8ff16697
 description = "The Slack API Platform SDK for Python"
 category = "main"
 optional = false
 python-versions = ">=3.6.0"
 
 [package.extras]
-<<<<<<< HEAD
-optional = ["aiodns (>1.0)", "aiohttp (>=3.7.3,<4)", "boto3 (<=2)", "SQLAlchemy (>=1,<2)", "websockets (>=10,<11)", "websocket-client (>=1,<2)"]
-testing = ["pytest (>=6.2.5,<7)", "pytest-asyncio (<1)", "Flask-Sockets (>=0.2,<1)", "Flask (>=1,<2)", "Werkzeug (<2)", "itsdangerous (==1.1.0)", "Jinja2 (==3.0.3)", "pytest-cov (>=2,<3)", "codecov (>=2,<3)", "flake8 (>=4,<5)", "black (==22.3.0)", "click (==8.0.4)", "psutil (>=5,<6)", "databases (>=0.5)", "boto3 (<=2)", "moto (>=3,<4)"]
-=======
 optional = ["aiodns (>1.0)", "aiohttp (>=3.7.3,<4)", "boto3 (<=2)", "SQLAlchemy (>=1.4,<3)", "websockets (>=10,<11)", "websocket-client (>=1,<2)"]
 testing = ["pytest (>=6.2.5,<7)", "pytest-asyncio (<1)", "Flask-Sockets (>=0.2,<1)", "Flask (>=1,<2)", "Werkzeug (<2)", "itsdangerous (==1.1.0)", "Jinja2 (==3.0.3)", "pytest-cov (>=2,<3)", "flake8 (>=5,<6)", "black (==22.8.0)", "click (==8.0.4)", "psutil (>=5,<6)", "boto3 (<=2)", "moto (>=3,<4)"]
->>>>>>> 8ff16697
 
 [[package]]
 name = "structlog"
@@ -639,11 +530,7 @@
 
 [[package]]
 name = "tox"
-<<<<<<< HEAD
-version = "3.25.1"
-=======
 version = "3.28.0"
->>>>>>> 8ff16697
 description = "tox is a generic virtualenv management and test command line tool"
 category = "dev"
 optional = false
@@ -673,11 +560,7 @@
 
 [[package]]
 name = "tzdata"
-<<<<<<< HEAD
-version = "2022.2"
-=======
 version = "2023.3"
->>>>>>> 8ff16697
 description = "Provider of IANA time zone data"
 category = "main"
 optional = false
@@ -700,18 +583,6 @@
 
 [[package]]
 name = "urllib3"
-<<<<<<< HEAD
-version = "1.26.12"
-description = "HTTP library with thread-safe connection pooling, file post, and more."
-category = "main"
-optional = false
-python-versions = ">=2.7, !=3.0.*, !=3.1.*, !=3.2.*, !=3.3.*, !=3.4.*, !=3.5.*, <4"
-
-[package.extras]
-brotli = ["brotlicffi (>=0.8.0)", "brotli (>=1.0.9)", "brotlipy (>=0.6.0)"]
-secure = ["pyOpenSSL (>=0.14)", "cryptography (>=1.3.4)", "idna (>=2.0.0)", "certifi", "urllib3-secure-extra", "ipaddress"]
-socks = ["PySocks (>=1.5.6,!=1.5.7,<2.0)"]
-=======
 version = "2.1.0"
 description = "HTTP library with thread-safe connection pooling, file post, and more."
 category = "main"
@@ -722,7 +593,6 @@
 brotli = ["brotli (>=1.0.9)", "brotlicffi (>=0.8.0)"]
 socks = ["pysocks (>=1.5.6,!=1.5.7,<2.0)"]
 zstd = ["zstandard (>=0.18.0)"]
->>>>>>> 8ff16697
 
 [[package]]
 name = "validators"
@@ -741,29 +611,6 @@
 
 [[package]]
 name = "virtualenv"
-<<<<<<< HEAD
-version = "20.16.4"
-description = "Virtual Python Environment builder"
-category = "dev"
-optional = false
-python-versions = ">=3.6"
-
-[package.dependencies]
-distlib = ">=0.3.5,<1"
-filelock = ">=3.4.1,<4"
-platformdirs = ">=2.4,<3"
-
-[package.extras]
-docs = ["proselint (>=0.13)", "sphinx (>=5.1.1)", "sphinx-argparse (>=0.3.1)", "sphinx-rtd-theme (>=1)", "towncrier (>=21.9)"]
-testing = ["coverage (>=6.2)", "coverage-enable-subprocess (>=1)", "flaky (>=3.7)", "packaging (>=21.3)", "pytest (>=7.0.1)", "pytest-env (>=0.6.2)", "pytest-freezegun (>=0.4.2)", "pytest-mock (>=3.6.1)", "pytest-randomly (>=3.10.3)", "pytest-timeout (>=2.1)"]
-
-[metadata]
-lock-version = "1.1"
-python-versions = "^3.8"
-content-hash = "831c8f55ac2dbc5450deb15b64b4c6c9c8508446178a9cd79da07244606a4899"
-
-[metadata.files]
-=======
 version = "20.4.7"
 description = "Virtual Python Environment builder"
 category = "dev"
@@ -799,7 +646,6 @@
 
 [metadata.files]
 appdirs = []
->>>>>>> 8ff16697
 atomicwrites = []
 attrs = []
 autoflake = []
@@ -816,10 +662,7 @@
 filelock = []
 flake8 = []
 idna = []
-<<<<<<< HEAD
-=======
 importlib-metadata = []
->>>>>>> 8ff16697
 iniconfig = []
 isort = []
 mccabe = []
@@ -830,25 +673,14 @@
 pathspec = []
 platformdirs = []
 pluggy = []
-<<<<<<< HEAD
 psycopg2-binary = []
 py = []
 pycodestyle = []
 pyflakes = []
-pyparsing = []
-=======
-py = []
-pycodestyle = []
-pyflakes = []
->>>>>>> 8ff16697
 pystache = []
 pytest = []
 python-dateutil = []
 pytz = []
-<<<<<<< HEAD
-pytz-deprecation-shim = []
-=======
->>>>>>> 8ff16697
 regex = []
 requests = []
 "ruamel.yaml" = []
@@ -867,9 +699,5 @@
 tzlocal = []
 urllib3 = []
 validators = []
-<<<<<<< HEAD
 virtualenv = []
-=======
-virtualenv = []
-zipp = []
->>>>>>> 8ff16697
+zipp = []